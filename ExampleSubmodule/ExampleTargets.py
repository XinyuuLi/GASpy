--- conflicted
+++ resolved
@@ -54,7 +54,7 @@
         UpdateAllDB()
 
 
-db_loc='/global/cscratch1/sd/zulissi/'
+GASpy_DB_loc='/global/cscratch1/sd/zulissi/'
 
 
 class ExampleSingleSiteSubmission(luigi.WrapperTask):
@@ -96,54 +96,7 @@
                       'slab':default_parameter_slab([1,0,0], True, 0),
                       'gas':default_parameter_gas('CO'),
                       'adsorption':ads_parameter}
-<<<<<<< HEAD
-        yield WriteAdsorptionConfig(parameters=parameters)
-
-
-class UpdateDFTAdsorptionEnergies(luigi.WrapperTask):
-    """
-    This class is meant to be called by Luigi to update the database with
-    newly completed calculations
-    """
-    def requires(self):
-        """
-        Luigi automatically runs the `requires` method whenever we tell it to execute a
-        class. Since we are not truly setting up a dependency (i.e., setting up `requires`,
-        `run`, and `output` methods), we put all of the "action" into the `requires`
-        method.
-        """
-        yield UpdateDB()
-
-        # Get every row in the mongo database of completed fireworks results
-        relaxed_rows = get_db().find({'type':'slab+adsorbate'})
-
-        # Find unique adsorption sites (in case multiple rows are basically the same adsorbate/position/etc
-        unique_configs = [str([row['fwname']['mpid'],
-                                         row['fwname']['miller'],
-                                         row['fwname']['top'],
-                                         row['fwname']['adsorption_site'],
-                                         row['fwname']['adsorbate'],
-                                         row['fwname']['num_slab_atoms'],
-                                         row['fwname']['slabrepeat'],
-                                         row['fwname']['shift']])
-                                    for row in relaxed_rows
-                                    if row['fwname']['adsorbate'] != '']
-
-        # For each adsorbate/configuration, make a task to write the results to the output database
-        for row in unique_configs:
-            mpid, miller, top, adsorption_site, adsorbate, num_slab_atoms, slabrepeat, shift = eval(row)
-            parameters = {'bulk':default_parameter_bulk(mpid),
-                          'gas':default_parameter_gas(gasname='CO'),
-                          'slab':default_parameter_slab(miller=miller, shift=shift, top=top),
-                          'adsorption':default_parameter_adsorption(adsorbate=adsorbate,
-                                                                  num_slab_atoms=num_slab_atoms,
-                                                                  slabrepeat=slabrepeat,
-                                                                  adsorption_site=adsorption_site)
-                         }
-            yield WriteAdsorptionConfig(parameters)
-=======
         yield DumpToLocalDB(parameters=parameters)
->>>>>>> 95b75ec3
 
 
 class StudyCoordinationSites(luigi.WrapperTask):
@@ -160,11 +113,11 @@
         """
 
         # Get all of the enumerated configurations
-        with connect(db+loc+'enumerated_adsorption_sites.db') as con:
+        with connect(GASpy_DB_loc+'/enumerated_adsorption_sites.db') as con:
             rows = [row for row in con.select()]
 
         # Get all of the adsorption energies we've already calculated
-        with connect(db_loc+'adsorption_energy_database.db') as con:
+        with connect(GASpy_DB_loc+'/adsorption_energy_database.db') as con:
             resultRows = [row for row in con.select()]
 
         # Find all of the unique sites at the first level of coordination for enumerated configurations
@@ -307,11 +260,11 @@
         method.
         """
         # Get all of the adsorption sites we've already identified
-        with connect(db_loc+'enumerated_adsorption_sites.db') as conEnum:
+        with connect(GASpy_DB_loc+'/enumerated_adsorption_sites.db') as conEnum:
             adsorption_rows_catalog = [row for row in conEnum.select()]
 
         # Get all of the adsorption energies we've already calculated
-        with connect(db_loc+'adsorption_energy_database.db') as con:
+        with connect(GASpy_DB_loc+'/adsorption_energy_database.db') as con:
             resultRows = [row for row in con.select()]
 
         # Load the regression's predictions from a pickle. You may need to change the
@@ -334,7 +287,7 @@
                                           for row in matching], return_index=True)
 
         # Load the adsorption site database
-        conEnum = connect(db_loc+'enumerated_adsorption_sites.db')
+        conEnum = connect(GASpy_DB_loc+'/enumerated_adsorption_sites.db')
         # Load the rows in the database
         adsorption_rows_catalog = [row for row in conEnum.select()]
 
